--- conflicted
+++ resolved
@@ -1,10 +1,3 @@
-<<<<<<< HEAD
-from pipeline.scrape.bing import BingMapsClient
-from pipeline.scrape.common import IPlacesProvider
-from pipeline.scrape.google_places import GooglePlacesClient
-from pipeline.scrape.tomtom import TomTomSearchClient
-from pipeline.scrape.yelp import YelpClient
-=======
 from pipeline.scrape.factory import (
     IPlacesProviderFactory,
     IPlacesProvider,
@@ -12,5 +5,4 @@
     GooglePlacesClient,
     TomTomSearchClient,
     YelpClient,
-)
->>>>>>> 312fd9ca
+)