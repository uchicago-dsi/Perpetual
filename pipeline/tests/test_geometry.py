--- conflicted
+++ resolved
@@ -7,24 +7,14 @@
 # Third-party imports
 import pytest
 # Appliction imports
-<<<<<<< HEAD
-from pipeline.utils.geometry import create_bbox_subdivisions
-from shapely import box
-=======
 from pipeline.utils.geometry import BoundingBox
->>>>>>> 312fd9ca
 
 
 @pytest.mark.parametrize(
     "test_name,min_x,max_x,min_y,max_y,x_split,y_split,expected_width,expected_height",
     [
-<<<<<<< HEAD
-        ("Unit Square - 10 Slices", 0.0, 1.0, 0.0, 1.0, 10, 0.1, 1.0),
-        ("Shifted Unit Square - 10 Slices", -1.0, 0.0, -1.0, 0.0, 10, 0.1, 1.0),
-=======
         ("Unit Square - 10 Slices", 0.0, 1.0, 0.0, 1.0, 10, 1, 0.1, 1.0),
         ("Shifted Unit Square - 10 Slices", -1.0, 0.0, -1.0, 0.0, 10, 1, 0.1, 1.0),
->>>>>>> 312fd9ca
     ],
 )
 def test_create_bbox_subdivisions_rectangles_success(
@@ -38,19 +28,9 @@
     expected_width: float,
     expected_height: float,
 ):
-<<<<<<< HEAD
-    """Confirms that `create_bbox_subdivisions` creates the
-    expected number and shape of bounding boxes given valid
-    coordinates for a rectangle.
-    """
-    polygon = box(xmin=min_x, ymin=min_y, xmax=max_x, ymax=max_y)
-    bboxes = create_bbox_subdivisions(polygon, num_bbox)
-    assert len(bboxes) == num_bbox
-=======
     """Confirms that a bounding box can be split along its axes."""
     bbox = BoundingBox(min_x=min_x, max_x=max_x, min_y=min_y, max_y=max_y)
     bboxes = bbox.split_along_axes(x_into=x_split, y_into=y_split)
     assert len(bboxes) == (x_split * y_split)
->>>>>>> 312fd9ca
     assert all(math.isclose(b.width, expected_width) for b in bboxes)
     assert all(math.isclose(b.height, expected_height) for b in bboxes)