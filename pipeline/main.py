"""The entrypoint for the pipeline application.
"""

# Standard library imports
import json
from typing import Dict, List

# Application imports
from pipeline.scrape import (
    BingMapsClient,
    GooglePlacesClient,
    IPlacesProvider,
    TomTomSearchClient,
    YelpClient,
)
from pipeline.utils.logger import LoggerFactory, logging
from pipeline.utils.storage import IDataReaderFactory
# Third-party imports
from shapely.geometry import shape


def main(config: Dict, logger: logging.Logger) -> None:
    """Fetches points of interest to use as indoor and outdoor
    points of collection and distribution.

    Args:
        logger (`logging.Logger`): An instance of a standard logger.

    Returns:
        `None`
    """
    # Initialize storage clients
    logger.info("Initializing storage client.")
    storage = IDataReaderFactory.get()

    # Load geography from file
    # TODO: Use configuration for file paths
    logger.info("Loading geography from file.")
    with storage.read_file("boundaries/hilo.geojson") as f:
        data = json.load(f)

    # Parse geography for GeoJSON and convert to Shapely object,
    # assumed to be a Polygon or Multipolygon
<<<<<<< HEAD
        
    # Commented out for Galveston
    # geojson = data["features"][0]["geometry"]
=======

    # for galveston geojson we need:
    # geojson = data["features"][0]["geometry"]

    # for hilo geojson we need:
>>>>>>> 0ddfcbf4
    geojson = data
    polygon = shape(geojson)

    # Define the type of places you're interested in
    place_type = "restaurant"  # for example

    # Call clients and aggregate results
    places = []
    locators = [
        # BingMapsClient,
        GooglePlacesClient,
        # TomTomSearchClient,
        YelpClient
    ]
    for locator_cls in locators:
        locator: IPlacesProvider = locator_cls(logger)
        api_places = locator.find_places_in_geography(polygon, place_type) or []
        places.extend(api_places)

    # Write results to file
    # TODO - Implement storage writer
    with open("data/output_poi.json", "w") as f:
        json.dump(places, f, indent=2)


if __name__ == "__main__":
    try:
        # TODO - Could read in configuration files or
        # parse command line arguments here if need be
        # Read in YAML file and parse as dictionary
<<<<<<< HEAD

        config = {}
        logger = LoggerFactory.get("PIPELINE")
        main(config, logger)
=======
        config_inputs = {}

        logger = LoggerFactory.get("PIPELINE")
        main(config_inputs, logger)
>>>>>>> 0ddfcbf4
    except Exception as e:
        logger.error(f"An error occurred during pipeline execution. {e}")
        exit(1)<|MERGE_RESOLUTION|>--- conflicted
+++ resolved
@@ -41,17 +41,14 @@
 
     # Parse geography for GeoJSON and convert to Shapely object,
     # assumed to be a Polygon or Multipolygon
-<<<<<<< HEAD
         
     # Commented out for Galveston
     # geojson = data["features"][0]["geometry"]
-=======
 
     # for galveston geojson we need:
     # geojson = data["features"][0]["geometry"]
 
     # for hilo geojson we need:
->>>>>>> 0ddfcbf4
     geojson = data
     polygon = shape(geojson)
 
@@ -64,7 +61,7 @@
         # BingMapsClient,
         GooglePlacesClient,
         # TomTomSearchClient,
-        YelpClient
+       # YelpClient
     ]
     for locator_cls in locators:
         locator: IPlacesProvider = locator_cls(logger)
@@ -82,17 +79,9 @@
         # TODO - Could read in configuration files or
         # parse command line arguments here if need be
         # Read in YAML file and parse as dictionary
-<<<<<<< HEAD
-
         config = {}
         logger = LoggerFactory.get("PIPELINE")
         main(config, logger)
-=======
-        config_inputs = {}
-
-        logger = LoggerFactory.get("PIPELINE")
-        main(config_inputs, logger)
->>>>>>> 0ddfcbf4
     except Exception as e:
         logger.error(f"An error occurred during pipeline execution. {e}")
         exit(1)