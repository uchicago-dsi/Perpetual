"""Utilities for reading and writing files across data stores.
"""

# Standard library imports
import io
import os
<<<<<<< HEAD
import tempfile
from abc import ABC, abstractmethod
from contextlib import contextmanager
from typing import Iterator, Optional
=======
from abc import ABC, abstractmethod
from contextlib import contextmanager
from pathlib import Path
from typing import Iterator, Optional, Union

# Application imports
from pipeline.constants import DATA_DIR
>>>>>>> 312fd9ca

from constants import DATA_DIR


<<<<<<< HEAD
class IDataReader(ABC):
    """Abstract class for reading files from a data store."""
=======
class IDataStore(ABC):
    """Abstract class for accessing file systems."""
>>>>>>> 312fd9ca

    @abstractmethod
    @contextmanager
    def open_file(
        self, file_name: str, mode: str = "r", root_dir: Union[Path, str] = DATA_DIR
    ) -> Iterator[io.IOBase]:
        """Opens a file with the given name and mode.

        Args:
<<<<<<< HEAD
            name (`str`): The full name of the file (i.e., the
                absolute path within the data store).

        Yields:
            (`io.IOBase`): The file object.
        """
        raise NotImplementedError


class LocalDataReader(IDataReader):
    """Class for reading files from a local directory."""
=======
            file_name (`str`): The file name, representing the
                relative path to the file within the root directory.
>>>>>>> 312fd9ca

            mode (`str`): The file opening method. Defaults to
                reading text ("r").

            root_dir (`pathlib.Path` | `str`): The designated
                parent/top-most directory of the file system.
                Defaults to the data directory defined in the
                constants module.

        Yields:
            (`io.IOBase`): A file object.
        """
<<<<<<< HEAD
        # Define file path
        fpath = DATA_DIR / name

        # Read first few bytes
        with open(fpath, "rb") as f:
            first_bytes = f.read(3)

        # Detect UTF-8 BOM encoding from bytes
        encoding = "utf-8-sig" if first_bytes == b"\xef\xbb\xbf" else None

        # Yield file object
        f = open(fpath, encoding=encoding)
        try:
            yield f
        finally:
            f.close()


class GoogleCloudStorageReader(IDataReader):
    """Concrete class for accessing Google Cloud Storage."""

    def __init__(self) -> None:
        """Initializes a new instance of a `GoogleCloudStorageHelper`.

        Raises:
            `RuntimeError` if an environment variable,
                `GOOGLE_CLOUD_STORAGE_BUCKET`, is not found.

        Args:
            `None`

        Returns:
            `None`
        """
        # Parse environment variables
        try:
            bucket_name = os.environ["GOOGLE_CLOUD_STORAGE_BUCKET"]
        except KeyError as e:
            raise RuntimeError(
                "Failed to initialize GoogleCloudStorageHelper."
                f'Missing expected environment variable "{e}".'
            ) from None

        # Set up reference to Cloud Storage bucket
        from google.cloud import storage

        self.storage_client = storage.Client()
        self.bucket = self.storage_client.bucket(bucket_name)

=======
        raise NotImplementedError


class LocalDataStore(IDataStore):
    """Concrete class for accessing local file systems."""

>>>>>>> 312fd9ca
    @contextmanager
    def open_file(
        self, file_name: str, mode: str = "r", root_dir: Union[Path, str] = DATA_DIR
    ) -> Iterator[io.IOBase]:
        """Opens a file with the given name and mode.

        Args:
            file_name (`str`): The file name, representing the
                the relative path to the file within the root
                directory.

            mode (`str`): The file opening method. Defaults to
                reading text ("r").

            root_dir (`pathlib.Path` | `str`): The absolute path to
                the parent/top-most directory of the file
                system. Defaults to the data directory
                defined in the constants module.

        Yields:
            (`io.IOBase`): A file object.
        """
<<<<<<< HEAD
        # Fetch reference to Cloud Storage blob in bucket
        blob = self.bucket.blob(filename)

        # Stream blob to temporary file on disk
        with tempfile.NamedTemporaryFile(delete=False) as tf:
            blob.download_to_filename(tf.name)
            temp_filename = tf.name

        # Read first few bytes
        with open(temp_filename, "rb") as f:
            first_bytes = f.read(3)

        # Detect UTF-8 BOM encoding from bytes
        encoding = "utf-8-sig" if first_bytes == b"\xef\xbb\xbf" else None

        # Yield file object
        f = open(temp_filename, encoding=encoding)
=======
        # Resolve file path
        fpath = Path(root_dir) / file_name

        # Create file's parent directories if writing
        if not fpath.exists():
            Path(fpath).parent.mkdir(parents=True, exist_ok=True)

        # Detect UTF-8 BOM encoding if applicable
        try:
            with open(fpath, "rb") as f:
                first_bytes = f.read(3)
            encoding = "utf-8-sig" if first_bytes == b"\xef\xbb\xbf" else None
        except FileNotFoundError:
            encoding = None

        # Open file
        f = open(fpath, mode, encoding=encoding)

        # Yield file
>>>>>>> 312fd9ca
        try:
            yield f
        finally:
            f.close()


class IDataStoreFactory:
    """Factory for fetching Singleton instance of a data store based on environment."""

    _helper: Optional[IDataStore] = None

    @staticmethod
    def get() -> IDataStore:
        """Fetches a local or cloud-based file system
        helper based on the current name of the
        development environment (e.g., "DEV" or "PROD").

        Args:
            `None`

        Returns:
            (`IDataStore`)
        """
        if not IDataStoreFactory._helper:
            env = os.environ.get("ENV", "DEV")
            if env == "DEV":
                IDataStoreFactory._helper = LocalDataStore()
            elif env == "PROD":
                pass
            else:
                raise RuntimeError(
                    "Unable to instantiate an `IDataStore`. Invalid "
                    f"environment variable passed for 'ENV': {env}."
                )
        return IDataStoreFactory._helper<|MERGE_RESOLUTION|>--- conflicted
+++ resolved
@@ -4,12 +4,6 @@
 # Standard library imports
 import io
 import os
-<<<<<<< HEAD
-import tempfile
-from abc import ABC, abstractmethod
-from contextlib import contextmanager
-from typing import Iterator, Optional
-=======
 from abc import ABC, abstractmethod
 from contextlib import contextmanager
 from pathlib import Path
@@ -17,18 +11,12 @@
 
 # Application imports
 from pipeline.constants import DATA_DIR
->>>>>>> 312fd9ca
 
 from constants import DATA_DIR
 
 
-<<<<<<< HEAD
-class IDataReader(ABC):
-    """Abstract class for reading files from a data store."""
-=======
 class IDataStore(ABC):
     """Abstract class for accessing file systems."""
->>>>>>> 312fd9ca
 
     @abstractmethod
     @contextmanager
@@ -38,22 +26,8 @@
         """Opens a file with the given name and mode.
 
         Args:
-<<<<<<< HEAD
-            name (`str`): The full name of the file (i.e., the
-                absolute path within the data store).
-
-        Yields:
-            (`io.IOBase`): The file object.
-        """
-        raise NotImplementedError
-
-
-class LocalDataReader(IDataReader):
-    """Class for reading files from a local directory."""
-=======
             file_name (`str`): The file name, representing the
                 relative path to the file within the root directory.
->>>>>>> 312fd9ca
 
             mode (`str`): The file opening method. Defaults to
                 reading text ("r").
@@ -66,64 +40,12 @@
         Yields:
             (`io.IOBase`): A file object.
         """
-<<<<<<< HEAD
-        # Define file path
-        fpath = DATA_DIR / name
-
-        # Read first few bytes
-        with open(fpath, "rb") as f:
-            first_bytes = f.read(3)
-
-        # Detect UTF-8 BOM encoding from bytes
-        encoding = "utf-8-sig" if first_bytes == b"\xef\xbb\xbf" else None
-
-        # Yield file object
-        f = open(fpath, encoding=encoding)
-        try:
-            yield f
-        finally:
-            f.close()
-
-
-class GoogleCloudStorageReader(IDataReader):
-    """Concrete class for accessing Google Cloud Storage."""
-
-    def __init__(self) -> None:
-        """Initializes a new instance of a `GoogleCloudStorageHelper`.
-
-        Raises:
-            `RuntimeError` if an environment variable,
-                `GOOGLE_CLOUD_STORAGE_BUCKET`, is not found.
-
-        Args:
-            `None`
-
-        Returns:
-            `None`
-        """
-        # Parse environment variables
-        try:
-            bucket_name = os.environ["GOOGLE_CLOUD_STORAGE_BUCKET"]
-        except KeyError as e:
-            raise RuntimeError(
-                "Failed to initialize GoogleCloudStorageHelper."
-                f'Missing expected environment variable "{e}".'
-            ) from None
-
-        # Set up reference to Cloud Storage bucket
-        from google.cloud import storage
-
-        self.storage_client = storage.Client()
-        self.bucket = self.storage_client.bucket(bucket_name)
-
-=======
         raise NotImplementedError
 
 
 class LocalDataStore(IDataStore):
     """Concrete class for accessing local file systems."""
 
->>>>>>> 312fd9ca
     @contextmanager
     def open_file(
         self, file_name: str, mode: str = "r", root_dir: Union[Path, str] = DATA_DIR
@@ -146,25 +68,6 @@
         Yields:
             (`io.IOBase`): A file object.
         """
-<<<<<<< HEAD
-        # Fetch reference to Cloud Storage blob in bucket
-        blob = self.bucket.blob(filename)
-
-        # Stream blob to temporary file on disk
-        with tempfile.NamedTemporaryFile(delete=False) as tf:
-            blob.download_to_filename(tf.name)
-            temp_filename = tf.name
-
-        # Read first few bytes
-        with open(temp_filename, "rb") as f:
-            first_bytes = f.read(3)
-
-        # Detect UTF-8 BOM encoding from bytes
-        encoding = "utf-8-sig" if first_bytes == b"\xef\xbb\xbf" else None
-
-        # Yield file object
-        f = open(temp_filename, encoding=encoding)
-=======
         # Resolve file path
         fpath = Path(root_dir) / file_name
 
@@ -184,7 +87,6 @@
         f = open(fpath, mode, encoding=encoding)
 
         # Yield file
->>>>>>> 312fd9ca
         try:
             yield f
         finally:
