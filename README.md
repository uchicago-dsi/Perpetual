# Perpetual

### Background

According to the Environmental Protection Agency, nearly 1 trillion individual pieces of disposable foodware and packaging are used each year by U.S. restaurants and food service businesses. Perpetual is a non-profit organization that partners with municipal governments, zero-waste organizations, business leagues, community groups, and other stakeholders to reduce consumption of single-use disposables like plastic and Styrofoam. It envisions cities where customers can borrow reusable containers, cups, and utensils from anywhere they would normally purchase food and drinks, such as restaurants, bars, and food trucks (i.e., _Foodware Service Entities (FSEs)_, _Foodware Using Establishments (FUEs)_, or _indoor points_) and then return that foodware to one of many outdoor collection bins (i.e., _outdoor points_).  A fleet of trucks and bicycles would visit these FUEs and outdoor bins on a schedule to drop off clean foodware and/or pick up dirty foodware for washing at a local _depot_.

However, designing a city-wide, reusable foodware system presents many challenges. Which outdoor bin locations are most likely to reach the greatest number of customers? How should vehicles pick up and drop off foodware at FUEs with varying demands to minimize total distance traveled, and thus, cost and environmental impact? And finally, how can this model be easily reproduced across, and scaled to, multiple cities? The University of Chicago Data Science Institute has attempted to tackle this problem by creating a pipeline to (1) fetch points of interest (POI) like restaurants, big box grocery stores, and parks from third-party APIs; (2) label them as potential indoor and outdoor points; and (3) then, using configurable estimates for FUE demand, vehicle carrying capacity, and number of vehicles, generate a set of foodware pickup and dropoff routes for the bins that can be shared with Perpetual as interactive maps. Finally, (4) a sensitivity analysis of the routes is performed to better understand how different parameters affect total distance traveled per truck and per cup. To date, Galveston, Texas; Hilo/Hawaii County, Hawaii; Ann Arbor, Michigan; and Savannah, Georgia, have begun collaborating with Perpetual to design systems for their locales, so datasets for those cities are available in the repository for pipeline testing.

![A screenshot of an interactive map of routes for Galveston, Texas.](/data/img/galveston_map.png)

_FIGURE 1. A map of optimal routes to serve the city of Galveston, Texas. Created from a dataset of participating FUEs and their expected volume of foodware use._

### Setup

<<<<<<< HEAD
![The interactive map can be found in the output directory](archive/mentor/images/galveston_map.png)

### Contributors
#### Mentor
Launa Greer
#### TA
Sarah Walker
#### Students
Jessica Cibrian
Huanlin Dai
Lydia Lo
Yifan Wu
=======
1. **Docker.** Ensure that [Docker Desktop](https://docs.docker.com/engine/install/) has been installed on your local machine.

2. **Visual Studio Code with Dev Containers Extension.** Install [Visual Studio Code](https://code.visualstudio.com/) and then the [Dev Containers extension](https://code.visualstudio.com/docs/devcontainers/tutorial#_install-the-extension).

3. **Google Maps API Key.** Create an API key for [Google Maps Platform](https://developers.google.com/maps/documentation/places/web-service/get-api-key). This requires the creation of a Google Cloud Project with billing information. Once the key has been generated, restrict the key to the "Places (New)" API endpoint on the "Google Maps Platform > Credentials page".  It is also recommended to set a quota for daily API calls to avoid spending above the amount permitted by the free tier ($200/month). Finally, add the key to a new `.env` file under the root of the repository and save the value as `GOOGLE_MAPS_API_KEY=<key>`, where `<key>` refers to your key value. The file will automatically be ignored by git.

4. **Yelp Fusion API Key.** Create an API key for [Yelp Fusion](https://docs.developer.yelp.com/docs/fusion-intro) by registering a new app on the website and agreeing to Yelp's API Terms of Use and Display.  Add the key to the `.env` file as `YELP_API_KEY=<key>`.

5. **TomTom API Key.** Create an API key for [TomTom](https://developer.tomtom.com/knowledgebase/platform/articles/how-to-get-an-tomtom-api-key/) by registering for the TomTom Developer Portal.  Copy the key that is there (called "My first API key") and add it to the `.env` file as `TOMTOM_API_KEY=<key>`.

6. **Microsoft Bing Maps API Key.** Create an API key for [Microsoft Bing Maps](https://learn.microsoft.com/en-us/bingmaps/getting-started/bing-maps-dev-center-help/getting-a-bing-maps-key) by signing into a Microsoft account, registering for a new Bings Map account, and navigating to the Bing Maps Dev Center. From there, go to "My Account", select "My keys", and then select the option to create a new key and fill out the required information. Click the "Create" button, copy the key, and then add it to the `.env` file as `MICROSOFT_BING_API_KEY=<key>`.

7. **Mapbox Access Token.** Create a Mapbox account if you don't already have one and then visit your Access Tokens page to generate a JSON Web Token (JWT). (Instructions can be found [here](https://docs.mapbox.com/help/getting-started/access-tokens/).). Once you have your token, copy and paste it into the `.env` file as `MAPBOX_ACCESS_TOKEN=<token>`.

### Running the Pipeline

1. Reopen the repository in VS Code after installing the Dev Containers extension.  A small modal window will pop up and prompt you to reopen the window in a container due to the presence of a `.devcontainer/devcontainer.json` file.  Select yes and then wait for the Dev Container to finish building.

2. Once the container has started, open a new terminal and run a command in the form of `python3 pipeline/main.py <city> -p <provider1> <provider2> ... -s <solver>`. The city name, `<city>`, is a required argument and must be one of `ann_arbor`, `galveston`, `hilo`, or `savannah`. The option/flag `-p` refers to the points of interest provider and must be one or more of `bing`, `google`, `tomtom`, and `yelp`, although it defaults to `yelp` only. Finally, the option `-s` refers to the name of the route optimizer and must be one of `google` (the default, representing Google OR-Tools) or `gurobi`, for the Gurobi Optimizer. For example, a command might be `python3 pipeline/main.py hilo -p yelp tomtom -s google`. For more information, type `python3 pipeline/main.py -h` for help in the terminal.

3. After executing the command, the pipeline will fetch POIs from the providers, perform initial cleaning, and then use those points to run multiple simulations according to the parameters listed in `pipeline/config.dev.yaml`. Result files are saved in an `outputs` directory and include maps of individual and all routes, route data in CSV format, plain text visualization of the routes, and JSON metadata on the simulation run.

### WIP

The POI cleaning, standardization, and indoor/outdoor bin classification steps are still incomplete. For now, cached files with indoor and outdoor bin locations are loaded within `pipeline/main.py` and used as inputs for routing. The sensitivity analysis is also incomplete, although the summary stats that are collected could be used to begin creating one.

A preliminary cleaning script has been written by Data Clinic students and saved under `pipeline/utils/clean.py`. To use it, add the paths to all the scraped POI JSON files into pipeline/utls/clean.py and then run `python3 pipeline/utils/clean.py`. This will take all the json files, and combine them into one standardized and formatted CSV file, which could be incorporated into the pipeline at a later stage.

### Organization

- `data`: Inputs and outputs for the pipeline. For more information, consult the README in the folder.
- `notebooks`: Jupyter notebooks to step through implemented routing algorithms.
- `pipeline`: Data pipeline to fetch, standardize, de-dupe, classify, and route points of interest in order to simulate a reusable foodware system.

### Contributors

#### Mentor
Launa Greer

#### TA
Sarah Walker

#### Students
- Jessica Cibrian
- Huanlin Dai
- Lydia Lo
- Yifan Wu
>>>>>>> 868cc5b5
<|MERGE_RESOLUTION|>--- conflicted
+++ resolved
@@ -2,9 +2,13 @@
 
 ### Background
 
-According to the Environmental Protection Agency, nearly 1 trillion individual pieces of disposable foodware and packaging are used each year by U.S. restaurants and food service businesses. Perpetual is a non-profit organization that partners with municipal governments, zero-waste organizations, business leagues, community groups, and other stakeholders to reduce consumption of single-use disposables like plastic and Styrofoam. It envisions cities where customers can borrow reusable containers, cups, and utensils from anywhere they would normally purchase food and drinks, such as restaurants, bars, and food trucks (i.e., _Foodware Service Entities (FSEs)_, _Foodware Using Establishments (FUEs)_, or _indoor points_) and then return that foodware to one of many outdoor collection bins (i.e., _outdoor points_).  A fleet of trucks and bicycles would visit these FUEs and outdoor bins on a schedule to drop off clean foodware and/or pick up dirty foodware for washing at a local _depot_.
+According to the Environmental Protection Agency, nearly one trillion individual pieces of disposable foodware and packaging are used each year by U.S. restaurants and food service businesses. Perpetual is a non-profit organization that partners with municipal governments, zero-waste organizations, business leagues, community groups, and other stakeholders to reduce consumption of such single-use disposables, which in turn, conserves resources, minimizes pollution, and slashes foodware and solid waste management costs.
 
-However, designing a city-wide, reusable foodware system presents many challenges. Which outdoor bin locations are most likely to reach the greatest number of customers? How should vehicles pick up and drop off foodware at FUEs with varying demands to minimize total distance traveled, and thus, cost and environmental impact? And finally, how can this model be easily reproduced across, and scaled to, multiple cities? The University of Chicago Data Science Institute has attempted to tackle this problem by creating a pipeline to (1) fetch points of interest (POI) like restaurants, big box grocery stores, and parks from third-party APIs; (2) label them as potential indoor and outdoor points; and (3) then, using configurable estimates for FUE demand, vehicle carrying capacity, and number of vehicles, generate a set of foodware pickup and dropoff routes for the bins that can be shared with Perpetual as interactive maps. Finally, (4) a sensitivity analysis of the routes is performed to better understand how different parameters affect total distance traveled per truck and per cup. To date, Galveston, Texas; Hilo/Hawaii County, Hawaii; Ann Arbor, Michigan; and Savannah, Georgia, have begun collaborating with Perpetual to design systems for their locales, so datasets for those cities are available in the repository for pipeline testing.
+To achieve this vision, Perpetual is designing systems where customers can borrow reusable containers, cups, and utensils from anywhere they would normally purchase food and drinks, such as restaurants, bars, and food trucks (i.e., _Foodware Service Entities (FSEs)_, _Foodware Using Establishments (FUEs)_, or _indoor points_) and then return that foodware to one of many outdoor collection bins (i.e., _outdoor points_).  A fleet of trucks and bicycles would visit these FUEs and outdoor bins on a schedule to drop off clean foodware and/or pick up dirty foodware for washing at a local _depot_.
+
+However, designing a city-wide, reusable foodware system presents many challenges. Which outdoor bin locations are most likely to reach the greatest number of customers? How should vehicles pick up and drop off foodware at FUEs with varying demands to minimize total distance traveled, and thus, cost and environmental impact? And finally, how can this model be easily reproduced across, and scaled to, multiple cities?
+
+The University of Chicago Data Science Institute has attempted to tackle this problem by creating a pipeline to (1) fetch points of interest (POI) like restaurants, big box grocery stores, and parks from third-party APIs; (2) label them as potential indoor and outdoor points; and (3) then, using configurable estimates for FUE demand, vehicle carrying capacity, and number of vehicles, generate a set of foodware pickup and dropoff routes for the bins that can be shared with Perpetual as interactive maps. Finally, (4) a sensitivity analysis of the routes is performed to better understand how different parameters affect total distance traveled per truck and per cup. To date, Galveston, Texas; Hilo/Hawaii County, Hawaii; Ann Arbor, Michigan; and Savannah, Georgia, have begun collaborating with Perpetual to design systems for their locales, so datasets for those cities are available in the repository for pipeline testing.
 
 ![A screenshot of an interactive map of routes for Galveston, Texas.](/data/img/galveston_map.png)
 
@@ -12,20 +16,6 @@
 
 ### Setup
 
-<<<<<<< HEAD
-![The interactive map can be found in the output directory](archive/mentor/images/galveston_map.png)
-
-### Contributors
-#### Mentor
-Launa Greer
-#### TA
-Sarah Walker
-#### Students
-Jessica Cibrian
-Huanlin Dai
-Lydia Lo
-Yifan Wu
-=======
 1. **Docker.** Ensure that [Docker Desktop](https://docs.docker.com/engine/install/) has been installed on your local machine.
 
 2. **Visual Studio Code with Dev Containers Extension.** Install [Visual Studio Code](https://code.visualstudio.com/) and then the [Dev Containers extension](https://code.visualstudio.com/docs/devcontainers/tutorial#_install-the-extension).
@@ -72,5 +62,4 @@
 - Jessica Cibrian
 - Huanlin Dai
 - Lydia Lo
-- Yifan Wu
->>>>>>> 868cc5b5
+- Yifan Wu